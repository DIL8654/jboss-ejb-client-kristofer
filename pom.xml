--- conflicted
+++ resolved
@@ -61,11 +61,7 @@
         <version.org.wildfly.naming.client>1.0.4.Final</version.org.wildfly.naming.client>
         <version.org.wildfly.discovery>1.0.0.Final</version.org.wildfly.discovery>
         <version.org.wildfly.security.elytron>1.1.0.Final</version.org.wildfly.security.elytron>
-<<<<<<< HEAD
-        <version.org.wildfly.transaction-client>1.0.2.Final-SNAPSHOT</version.org.wildfly.transaction-client>
-=======
         <version.org.wildfly.transaction-client>1.0.2.Final</version.org.wildfly.transaction-client>
->>>>>>> 9e2d5c06
 
         <version.org.jboss.bridger>1.4.Final</version.org.jboss.bridger>
     </properties>
